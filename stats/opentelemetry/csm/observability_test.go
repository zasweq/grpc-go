/*
 *
 * Copyright 2024 gRPC authors.
 *
 * Licensed under the Apache License, Version 2.0 (the "License");
 * you may not use this file except in compliance with the License.
 * You may obtain a copy of the License at
 *
 *     http://www.apache.org/licenses/LICENSE-2.0
 *
 * Unless required by applicable law or agreed to in writing, software
 * distributed under the License is distributed on an "AS IS" BASIS,
 * WITHOUT WARRANTIES OR CONDITIONS OF ANY KIND, either express or implied.
 * See the License for the specific language governing permissions and
 * limitations under the License.
 *
 */

package csm

import (
	"context"
	"errors"
	"io"
	"os"
	"testing"

	"go.opentelemetry.io/otel/attribute"
	"go.opentelemetry.io/otel/sdk/metric"
	"go.opentelemetry.io/otel/sdk/metric/metricdata"
	"google.golang.org/grpc"
	"google.golang.org/grpc/encoding/gzip"
	istats "google.golang.org/grpc/internal/stats"
	"google.golang.org/grpc/internal/stubserver"
	"google.golang.org/grpc/internal/testutils"
	"google.golang.org/grpc/internal/testutils/xds/e2e"
	testgrpc "google.golang.org/grpc/interop/grpc_testing"
	testpb "google.golang.org/grpc/interop/grpc_testing"
	"google.golang.org/grpc/metadata"
	"google.golang.org/grpc/stats/opentelemetry"
	itestutils "google.golang.org/grpc/stats/opentelemetry/internal/testutils"
)

// setupEnv configures the environment for CSM Observability Testing. It sets
// the bootstrap env var to a bootstrap file with a nodeID provided. It sets CSM
// Env Vars as well, and mocks the resource detector's returned attribute set to
// simulate the environment. It registers a cleanup function on the provided t
// to restore the environment to it's original state.
func setupEnv(t *testing.T, resourceDetectorEmissions map[string]string, nodeID, csmCanonicalServiceName, csmWorkloadName string) {
	bootstrapContents := e2e.DefaultBootstrapContents(t, nodeID, "xds_server_uri")
	testutils.CreateBootstrapFileForTesting(t, bootstrapContents)

	oldCSMCanonicalServiceName, csmCanonicalServiceNamePresent := os.LookupEnv("CSM_CANONICAL_SERVICE_NAME")
	oldCSMWorkloadName, csmWorkloadNamePresent := os.LookupEnv("CSM_WORKLOAD_NAME")
	os.Setenv("CSM_CANONICAL_SERVICE_NAME", csmCanonicalServiceName)
	os.Setenv("CSM_WORKLOAD_NAME", csmWorkloadName)

	var attributes []attribute.KeyValue
	for k, v := range resourceDetectorEmissions {
		attributes = append(attributes, attribute.String(k, v))
	}
	// Return the attributes configured as part of the test in place
	// of reading from resource.
	attrSet := attribute.NewSet(attributes...)
	origGetAttrSet := getAttrSetFromResourceDetector
	getAttrSetFromResourceDetector = func(context.Context) *attribute.Set {
		return &attrSet
	}
	t.Cleanup(func() {
		if csmCanonicalServiceNamePresent {
			os.Setenv("CSM_CANONICAL_SERVICE_NAME", oldCSMCanonicalServiceName)
		} else {
			os.Unsetenv("CSM_CANONICAL_SERVICE_NAME")
		}
		if csmWorkloadNamePresent {
			os.Setenv("CSM_WORKLOAD_NAME", oldCSMWorkloadName)
		} else {
			os.Unsetenv("CSM_WORKLOAD_NAME")
		}

		getAttrSetFromResourceDetector = origGetAttrSet
	})
}

// TestCSMPluginOptionUnary tests the CSM Plugin Option and labels. It
// configures the environment for the CSM Plugin Option to read from. It then
// configures a system with a gRPC Client and gRPC server with the OpenTelemetry
// Dial and Server Option configured with a CSM Plugin Option with a certain
// unary handler set to induce different ways of setting metadata exchange
// labels, and makes a Unary RPC. This RPC should cause certain recording for
// each registered metric observed through a Manual Metrics Reader on the
// provided OpenTelemetry SDK's Meter Provider. The CSM Labels emitted from the
// plugin option should be attached to the relevant metrics.
func (s) TestCSMPluginOptionUnary(t *testing.T) {
	resourceDetectorEmissions := map[string]string{
		"cloud.platform":     "gcp_kubernetes_engine",
		"cloud.region":       "cloud_region_val", // availability_zone isn't present, so this should become location
		"cloud.account.id":   "cloud_account_id_val",
		"k8s.namespace.name": "k8s_namespace_name_val",
		"k8s.cluster.name":   "k8s_cluster_name_val",
	}
	const nodeID = "projects/12345/networks/mesh:mesh_id/nodes/aaaa-aaaa-aaaa-aaaa"
	const csmCanonicalServiceName = "csm_canonical_service_name"
	const csmWorkloadName = "csm_workload_name"
	setupEnv(t, resourceDetectorEmissions, nodeID, csmCanonicalServiceName, csmWorkloadName)

	attributesWant := map[string]string{
		"csm.workload_canonical_service": csmCanonicalServiceName, // from env
		"csm.mesh_id":                    "mesh_id",               // from bootstrap env var

		// No xDS Labels - this happens in a test below.

		"csm.remote_workload_type":              "gcp_kubernetes_engine",
		"csm.remote_workload_canonical_service": csmCanonicalServiceName,
		"csm.remote_workload_project_id":        "cloud_account_id_val",
		"csm.remote_workload_cluster_name":      "k8s_cluster_name_val",
		"csm.remote_workload_namespace_name":    "k8s_namespace_name_val",
		"csm.remote_workload_location":          "cloud_region_val",
		"csm.remote_workload_name":              csmWorkloadName,
	}

	var csmLabels []attribute.KeyValue
	for k, v := range attributesWant {
		csmLabels = append(csmLabels, attribute.String(k, v))
	}
	ctx, cancel := context.WithTimeout(context.Background(), defaultTestTimeout)
	defer cancel()
	tests := []struct {
		name string
		// To test the different operations for Unary RPC's from the interceptor
		// level that can plumb metadata exchange header in.
		unaryCallFunc func(ctx context.Context, in *testpb.SimpleRequest) (*testpb.SimpleResponse, error)
		opts          itestutils.MetricDataOptions
	}{
		{
			name: "normal-flow",
			unaryCallFunc: func(ctx context.Context, in *testpb.SimpleRequest) (*testpb.SimpleResponse, error) {
				return &testpb.SimpleResponse{Payload: &testpb.Payload{
					Body: make([]byte, len(in.GetPayload().GetBody())),
				}}, nil
			},
			opts: itestutils.MetricDataOptions{
				CSMLabels:                  csmLabels,
				UnaryCompressedMessageSize: float64(57),
			},
		},
		{
			name: "trailers-only",
			unaryCallFunc: func(ctx context.Context, in *testpb.SimpleRequest) (*testpb.SimpleResponse, error) {
				return nil, errors.New("some error") // return an error and no message - this triggers trailers only - no messages or headers sent
			},
			opts: itestutils.MetricDataOptions{
				CSMLabels:       csmLabels,
				UnaryCallFailed: true,
			},
		},
		{
			name: "set-header",
			unaryCallFunc: func(ctx context.Context, in *testpb.SimpleRequest) (*testpb.SimpleResponse, error) {
				grpc.SetHeader(ctx, metadata.New(map[string]string{"some-metadata": "some-metadata-val"}))

				return &testpb.SimpleResponse{Payload: &testpb.Payload{
					Body: make([]byte, len(in.GetPayload().GetBody())),
				}}, nil
			},
			opts: itestutils.MetricDataOptions{
				CSMLabels:                  csmLabels,
				UnaryCompressedMessageSize: float64(57),
			},
		},
		{
			name: "send-header",
			unaryCallFunc: func(ctx context.Context, in *testpb.SimpleRequest) (*testpb.SimpleResponse, error) {
				grpc.SendHeader(ctx, metadata.New(map[string]string{"some-metadata": "some-metadata-val"}))

				return &testpb.SimpleResponse{Payload: &testpb.Payload{
					Body: make([]byte, len(in.GetPayload().GetBody())),
				}}, nil
			},
			opts: itestutils.MetricDataOptions{
				CSMLabels:                  csmLabels,
				UnaryCompressedMessageSize: float64(57),
			},
		},
		{
			name: "send-msg",
			unaryCallFunc: func(ctx context.Context, in *testpb.SimpleRequest) (*testpb.SimpleResponse, error) {
				return &testpb.SimpleResponse{Payload: &testpb.Payload{
					Body: make([]byte, len(in.GetPayload().GetBody())),
				}}, nil
			},
			opts: itestutils.MetricDataOptions{
				CSMLabels:                  csmLabels,
				UnaryCompressedMessageSize: float64(57),
			},
		},
	}

	for _, test := range tests {
		t.Run(test.name, func(t *testing.T) {
			reader := metric.NewManualReader()
			provider := metric.NewMeterProvider(metric.WithReader(reader))
			ss := &stubserver.StubServer{UnaryCallF: test.unaryCallFunc}
			po := newPluginOption(ctx)
			sopts := []grpc.ServerOption{
				serverOptionWithCSMPluginOption(opentelemetry.Options{
					MetricsOptions: opentelemetry.MetricsOptions{
						MeterProvider: provider,
						Metrics:       opentelemetry.DefaultMetrics(),
					}}, po),
			}
			dopts := []grpc.DialOption{dialOptionWithCSMPluginOption(opentelemetry.Options{
				MetricsOptions: opentelemetry.MetricsOptions{
					MeterProvider:  provider,
					Metrics:        opentelemetry.DefaultMetrics(),
					OptionalLabels: []string{"csm.service_name", "csm.service_namespace_name"},
				},
			}, po)}
			if err := ss.Start(sopts, dopts...); err != nil {
				t.Fatalf("Error starting endpoint server: %v", err)
			}
			defer ss.Stop()

			var request *testpb.SimpleRequest
			if test.opts.UnaryCompressedMessageSize != 0 {
				request = &testpb.SimpleRequest{Payload: &testpb.Payload{
					Body: make([]byte, 10000),
				}}
			}
			// Make a Unary RPC. These should cause certain metrics to be
			// emitted, which should be able to be observed through the Metric
			// Reader.
			ss.Client.UnaryCall(ctx, request, grpc.UseCompressor(gzip.Name))
			rm := &metricdata.ResourceMetrics{}
			reader.Collect(ctx, rm)

			gotMetrics := map[string]metricdata.Metrics{}
			for _, sm := range rm.ScopeMetrics {
				for _, m := range sm.Metrics {
					gotMetrics[m.Name] = m
				}
			}

			opts := test.opts
			opts.Target = ss.Target
			wantMetrics := itestutils.MetricDataUnary(opts)
			itestutils.CompareMetrics(ctx, t, reader, gotMetrics, wantMetrics)
		})
	}
}

// TestCSMPluginOptionStreaming tests the CSM Plugin Option and labels. It
// configures the environment for the CSM Plugin Option to read from. It then
// configures a system with a gRPC Client and gRPC server with the OpenTelemetry
// Dial and Server Option configured with a CSM Plugin Option with a certain
// streaming handler set to induce different ways of setting metadata exchange
// labels, and makes a Streaming RPC. This RPC should cause certain recording
// for each registered metric observed through a Manual Metrics Reader on the
// provided OpenTelemetry SDK's Meter Provider. The CSM Labels emitted from the
// plugin option should be attached to the relevant metrics.
func (s) TestCSMPluginOptionStreaming(t *testing.T) {
	resourceDetectorEmissions := map[string]string{
		"cloud.platform":     "gcp_kubernetes_engine",
		"cloud.region":       "cloud_region_val", // availability_zone isn't present, so this should become location
		"cloud.account.id":   "cloud_account_id_val",
		"k8s.namespace.name": "k8s_namespace_name_val",
		"k8s.cluster.name":   "k8s_cluster_name_val",
	}
	const nodeID = "projects/12345/networks/mesh:mesh_id/nodes/aaaa-aaaa-aaaa-aaaa"
	const csmCanonicalServiceName = "csm_canonical_service_name"
	const csmWorkloadName = "csm_workload_name"
	setupEnv(t, resourceDetectorEmissions, nodeID, csmCanonicalServiceName, csmWorkloadName)

	attributesWant := map[string]string{
		"csm.workload_canonical_service": csmCanonicalServiceName, // from env
		"csm.mesh_id":                    "mesh_id",               // from bootstrap env var

		// No xDS Labels - this happens in a test below.

		"csm.remote_workload_type":              "gcp_kubernetes_engine",
		"csm.remote_workload_canonical_service": csmCanonicalServiceName,
		"csm.remote_workload_project_id":        "cloud_account_id_val",
		"csm.remote_workload_cluster_name":      "k8s_cluster_name_val",
		"csm.remote_workload_namespace_name":    "k8s_namespace_name_val",
		"csm.remote_workload_location":          "cloud_region_val",
		"csm.remote_workload_name":              csmWorkloadName,
	}

	var csmLabels []attribute.KeyValue
	for k, v := range attributesWant {
		csmLabels = append(csmLabels, attribute.String(k, v))
	}
	ctx, cancel := context.WithTimeout(context.Background(), defaultTestTimeout)
	defer cancel()
	tests := []struct {
		name string
		// To test the different operations for Streaming RPC's from the
		// interceptor level that can plumb metadata exchange header in.
		streamingCallFunc func(stream testgrpc.TestService_FullDuplexCallServer) error
		opts              itestutils.MetricDataOptions
	}{
		{
			name: "trailers-only",
			streamingCallFunc: func(stream testgrpc.TestService_FullDuplexCallServer) error {
				for {
					if _, err := stream.Recv(); err == io.EOF {
						return nil
					}
				}
			},
			opts: itestutils.MetricDataOptions{
				CSMLabels: csmLabels,
			},
		},
		{
			name: "set-header",
			streamingCallFunc: func(stream testgrpc.TestService_FullDuplexCallServer) error {
				stream.SetHeader(metadata.New(map[string]string{"some-metadata": "some-metadata-val"}))
				for {
					if _, err := stream.Recv(); err == io.EOF {
						return nil
					}
				}
			},
			opts: itestutils.MetricDataOptions{
				CSMLabels: csmLabels,
			},
		},
		{
			name: "send-header",
			streamingCallFunc: func(stream testgrpc.TestService_FullDuplexCallServer) error {
				stream.SendHeader(metadata.New(map[string]string{"some-metadata": "some-metadata-val"}))
				for {
					if _, err := stream.Recv(); err == io.EOF {
						return nil
					}
				}
			},
			opts: itestutils.MetricDataOptions{
				CSMLabels: csmLabels,
			},
		},
		{
			name: "send-msg",
			streamingCallFunc: func(stream testgrpc.TestService_FullDuplexCallServer) error {
				stream.Send(&testpb.StreamingOutputCallResponse{Payload: &testpb.Payload{
					Body: make([]byte, 10000),
				}})
				for {
					if _, err := stream.Recv(); err == io.EOF {
						return nil
					}
				}
			},
			opts: itestutils.MetricDataOptions{
				CSMLabels:                      csmLabels,
				StreamingCompressedMessageSize: float64(57),
			},
		},
	}
	for _, test := range tests {
		t.Run(test.name, func(t *testing.T) {
			reader := metric.NewManualReader()
			provider := metric.NewMeterProvider(metric.WithReader(reader))
			ss := &stubserver.StubServer{FullDuplexCallF: test.streamingCallFunc}
			po := newPluginOption(ctx)
			sopts := []grpc.ServerOption{
				serverOptionWithCSMPluginOption(opentelemetry.Options{
					MetricsOptions: opentelemetry.MetricsOptions{
						MeterProvider: provider,
						Metrics:       opentelemetry.DefaultMetrics(),
					}}, po),
			}
			dopts := []grpc.DialOption{dialOptionWithCSMPluginOption(opentelemetry.Options{
				MetricsOptions: opentelemetry.MetricsOptions{
					MeterProvider:  provider,
					Metrics:        opentelemetry.DefaultMetrics(),
					OptionalLabels: []string{"csm.service_name", "csm.service_namespace_name"},
				},
			}, po)}
			if err := ss.Start(sopts, dopts...); err != nil {
				t.Fatalf("Error starting endpoint server: %v", err)
			}
			defer ss.Stop()

			stream, err := ss.Client.FullDuplexCall(ctx, grpc.UseCompressor(gzip.Name))
			if err != nil {
				t.Fatalf("ss.Client.FullDuplexCall failed: %f", err)
			}

			if test.opts.StreamingCompressedMessageSize != 0 {
				if err := stream.Send(&testpb.StreamingOutputCallRequest{Payload: &testpb.Payload{
					Body: make([]byte, 10000),
				}}); err != nil {
					t.Fatalf("stream.Send failed")
				}
				if _, err := stream.Recv(); err != nil {
					t.Fatalf("stream.Recv failed with error: %v", err)
				}
			}

			stream.CloseSend()
			if _, err = stream.Recv(); err != io.EOF {
				t.Fatalf("stream.Recv received an unexpected error: %v, expected an EOF error", err)
			}

			rm := &metricdata.ResourceMetrics{}
			reader.Collect(ctx, rm)

			gotMetrics := map[string]metricdata.Metrics{}
			for _, sm := range rm.ScopeMetrics {
				for _, m := range sm.Metrics {
					gotMetrics[m.Name] = m
				}
			}

			opts := test.opts
			opts.Target = ss.Target
			wantMetrics := itestutils.MetricDataStreaming(opts)
			itestutils.CompareMetrics(ctx, t, reader, gotMetrics, wantMetrics)
		})
	}
}

func unaryInterceptorAttachXDSLabels(ctx context.Context, method string, req, reply any, cc *grpc.ClientConn, invoker grpc.UnaryInvoker, opts ...grpc.CallOption) error {
	ctx = istats.SetLabels(ctx, &istats.Labels{
		TelemetryLabels: map[string]string{
			// mock what the cluster impl would write here ("csm." xDS Labels
			// and locality label)
			"csm.service_name":           "service_name_val",
			"csm.service_namespace_name": "service_namespace_val",

			"grpc.lb.locality": "grpc.lb.locality_val",
		},
	})

	// TagRPC will just see this in the context and set it's xDS Labels to point
	// to this map on the heap.
	return invoker(ctx, method, req, reply, cc, opts...)
}

// TestXDSLabels tests that xDS Labels get emitted from OpenTelemetry metrics.
// This test configures OpenTelemetry with the CSM Plugin Option, and xDS
// Optional Labels turned on. It then configures an interceptor to attach
// labels, representing the cluster_impl picker. It then makes a unary RPC, and
// expects xDS Labels labels to be attached to emitted relevant metrics. Full
// xDS System alongside OpenTelemetry will be tested with interop. (there is a
// test for xDS -> Stats handler and this tests -> OTel -> emission). It also
// tests the optional per call locality label in the same manner.
func (s) TestXDSLabels(t *testing.T) {
	ctx, cancel := context.WithTimeout(context.Background(), defaultTestTimeout)
	defer cancel()
	reader := metric.NewManualReader()
	provider := metric.NewMeterProvider(metric.WithReader(reader))
	ss := &stubserver.StubServer{
		UnaryCallF: func(ctx context.Context, in *testpb.SimpleRequest) (*testpb.SimpleResponse, error) {
			return &testpb.SimpleResponse{Payload: &testpb.Payload{
				Body: make([]byte, len(in.GetPayload().GetBody())),
			}}, nil
		},
	}

	po := newPluginOption(ctx)
	dopts := []grpc.DialOption{dialOptionSetCSM(opentelemetry.Options{
		MetricsOptions: opentelemetry.MetricsOptions{
			MeterProvider:  provider,
<<<<<<< HEAD
			Metrics:        opentelemetry.DefaultMetrics,
			OptionalLabels: []string{"csm.service_name", "csm.service_namespace_name", "grpc.lb.locality"},
=======
			Metrics:        opentelemetry.DefaultMetrics(),
			OptionalLabels: []string{"csm.service_name", "csm.service_namespace_name"},
>>>>>>> 0231b0d9
		},
	}, po), grpc.WithUnaryInterceptor(unaryInterceptorAttachXDSLabels)}
	if err := ss.Start(nil, dopts...); err != nil {
		t.Fatalf("Error starting endpoint server: %v", err)
	}

	defer ss.Stop()
	ss.Client.UnaryCall(ctx, &testpb.SimpleRequest{Payload: &testpb.Payload{
		Body: make([]byte, 10000),
	}}, grpc.UseCompressor(gzip.Name))

	rm := &metricdata.ResourceMetrics{}
	reader.Collect(ctx, rm)

	gotMetrics := map[string]metricdata.Metrics{}
	for _, sm := range rm.ScopeMetrics {
		for _, m := range sm.Metrics {
			gotMetrics[m.Name] = m
		}
	}

	unaryMethodAttr := attribute.String("grpc.method", "grpc.testing.TestService/UnaryCall")
	targetAttr := attribute.String("grpc.target", ss.Target)
	unaryStatusAttr := attribute.String("grpc.status", "OK")

	serviceNameAttr := attribute.String("csm.service_name", "service_name_val")
	serviceNamespaceAttr := attribute.String("csm.service_namespace_name", "service_namespace_val")
	localityAttr := attribute.String("grpc.lb.locality", "grpc.lb.locality_val")
	meshIDAttr := attribute.String("csm.mesh_id", "unknown")
	workloadCanonicalServiceAttr := attribute.String("csm.workload_canonical_service", "unknown")
	remoteWorkloadTypeAttr := attribute.String("csm.remote_workload_type", "unknown")
	remoteWorkloadCanonicalServiceAttr := attribute.String("csm.remote_workload_canonical_service", "unknown")

	unaryMethodClientSideEnd := []attribute.KeyValue{
		unaryMethodAttr,
		targetAttr,
		unaryStatusAttr,
		serviceNameAttr,
		serviceNamespaceAttr,
		localityAttr,
		meshIDAttr,
		workloadCanonicalServiceAttr,
		remoteWorkloadTypeAttr,
		remoteWorkloadCanonicalServiceAttr,
	}

	unaryCompressedBytesSentRecv := int64(57) // Fixed 10000 bytes with gzip assumption.
	unaryBucketCounts := []uint64{0x0, 0x1, 0x0, 0x0, 0x0, 0x0, 0x0, 0x0, 0x0, 0x0, 0x0, 0x0, 0x0, 0x0, 0x0}
	unaryExtrema := metricdata.NewExtrema(int64(57))
	wantMetrics := []metricdata.Metrics{
		{
			Name:        "grpc.client.attempt.started",
			Description: "Number of client call attempts started.",
			Unit:        "attempt",
			Data: metricdata.Sum[int64]{
				DataPoints: []metricdata.DataPoint[int64]{
					{
						Attributes: attribute.NewSet(unaryMethodAttr, targetAttr),
						Value:      1,
					},
				},
				Temporality: metricdata.CumulativeTemporality,
				IsMonotonic: true,
			},
		}, // Doesn't have xDS Labels, CSM Labels start from header or trailer from server, whichever comes first, so this doesn't need it
		{
			Name:        "grpc.client.attempt.duration",
			Description: "End-to-end time taken to complete a client call attempt.",
			Unit:        "s",
			Data: metricdata.Histogram[float64]{
				DataPoints: []metricdata.HistogramDataPoint[float64]{
					{
						Attributes: attribute.NewSet(unaryMethodClientSideEnd...),
						Count:      1,
						Bounds:     itestutils.DefaultLatencyBounds,
					},
				},
				Temporality: metricdata.CumulativeTemporality,
			},
		},
		{
			Name:        "grpc.client.attempt.sent_total_compressed_message_size",
			Description: "Compressed message bytes sent per client call attempt.",
			Unit:        "By",
			Data: metricdata.Histogram[int64]{
				DataPoints: []metricdata.HistogramDataPoint[int64]{
					{
						Attributes:   attribute.NewSet(unaryMethodClientSideEnd...),
						Count:        1,
						Bounds:       itestutils.DefaultSizeBounds,
						BucketCounts: unaryBucketCounts,
						Min:          unaryExtrema,
						Max:          unaryExtrema,
						Sum:          unaryCompressedBytesSentRecv,
					},
				},
				Temporality: metricdata.CumulativeTemporality,
			},
		},
		{
			Name:        "grpc.client.attempt.rcvd_total_compressed_message_size",
			Description: "Compressed message bytes received per call attempt.",
			Unit:        "By",
			Data: metricdata.Histogram[int64]{
				DataPoints: []metricdata.HistogramDataPoint[int64]{
					{
						Attributes:   attribute.NewSet(unaryMethodClientSideEnd...),
						Count:        1,
						Bounds:       itestutils.DefaultSizeBounds,
						BucketCounts: unaryBucketCounts,
						Min:          unaryExtrema,
						Max:          unaryExtrema,
						Sum:          unaryCompressedBytesSentRecv,
					},
				},
				Temporality: metricdata.CumulativeTemporality,
			},
		},
		{
			Name:        "grpc.client.call.duration",
			Description: "Time taken by gRPC to complete an RPC from application's perspective.",
			Unit:        "s",
			Data: metricdata.Histogram[float64]{
				DataPoints: []metricdata.HistogramDataPoint[float64]{
					{
						Attributes: attribute.NewSet(unaryMethodAttr, targetAttr, unaryStatusAttr),
						Count:      1,
						Bounds:     itestutils.DefaultLatencyBounds,
					},
				},
				Temporality: metricdata.CumulativeTemporality,
			},
		},
	}

	itestutils.CompareMetrics(ctx, t, reader, gotMetrics, wantMetrics)
}

// TestObservability tests that Observability global function compiles and runs
// without error. The actual functionality of this function will be verified in
// interop tests.
func (s) TestObservability(t *testing.T) {
	ctx, cancel := context.WithTimeout(context.Background(), defaultTestTimeout)
	defer cancel()

	cleanup := EnableObservability(ctx, opentelemetry.Options{})
	cleanup()
}<|MERGE_RESOLUTION|>--- conflicted
+++ resolved
@@ -464,13 +464,8 @@
 	dopts := []grpc.DialOption{dialOptionSetCSM(opentelemetry.Options{
 		MetricsOptions: opentelemetry.MetricsOptions{
 			MeterProvider:  provider,
-<<<<<<< HEAD
-			Metrics:        opentelemetry.DefaultMetrics,
+      Metrics:        opentelemetry.DefaultMetrics(),
 			OptionalLabels: []string{"csm.service_name", "csm.service_namespace_name", "grpc.lb.locality"},
-=======
-			Metrics:        opentelemetry.DefaultMetrics(),
-			OptionalLabels: []string{"csm.service_name", "csm.service_namespace_name"},
->>>>>>> 0231b0d9
 		},
 	}, po), grpc.WithUnaryInterceptor(unaryInterceptorAttachXDSLabels)}
 	if err := ss.Start(nil, dopts...); err != nil {
