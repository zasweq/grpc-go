--- conflicted
+++ resolved
@@ -360,16 +360,7 @@
 	clientSide   bool
 }
 
-<<<<<<< HEAD
 func (bl *binaryLogger) GetMethodLoggerContext(methodName string) iblog.MethodLoggerContext {
-	// Prevent logging from logging, traces, and metrics API calls.
-	if strings.HasPrefix(methodName, "/google.logging.v2.LoggingServiceV2/") || strings.HasPrefix(methodName, "/google.monitoring.v3.MetricService/") ||
-		strings.HasPrefix(methodName, "/google.devtools.cloudtrace.v2.TraceService/") {
-		return nil
-	}
-=======
-func (bl *binaryLogger) GetMethodLogger(methodName string) iblog.MethodLogger {
->>>>>>> 33df9fc4
 	s, _, err := grpcutil.ParseMethod(methodName)
 	if err != nil {
 		logger.Infof("binarylogging: failed to parse %q: %v", methodName, err)
