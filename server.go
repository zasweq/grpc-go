/*
 *
 * Copyright 2014 gRPC authors.
 *
 * Licensed under the Apache License, Version 2.0 (the "License");
 * you may not use this file except in compliance with the License.
 * You may obtain a copy of the License at
 *
 *     http://www.apache.org/licenses/LICENSE-2.0
 *
 * Unless required by applicable law or agreed to in writing, software
 * distributed under the License is distributed on an "AS IS" BASIS,
 * WITHOUT WARRANTIES OR CONDITIONS OF ANY KIND, either express or implied.
 * See the License for the specific language governing permissions and
 * limitations under the License.
 *
 */

package grpc

import (
	"context"
	"errors"
	"fmt"
	"io"
	"math"
	"net"
	"net/http"
	"reflect"
	"runtime"
	"strings"
	"sync"
	"sync/atomic"
	"time"

	"golang.org/x/net/trace"

	"google.golang.org/grpc/codes"
	"google.golang.org/grpc/credentials"
	"google.golang.org/grpc/encoding"
	"google.golang.org/grpc/encoding/proto"
	"google.golang.org/grpc/grpclog"
	"google.golang.org/grpc/internal"
	"google.golang.org/grpc/internal/binarylog"
	"google.golang.org/grpc/internal/channelz"
	"google.golang.org/grpc/internal/grpcsync"
	"google.golang.org/grpc/internal/grpcutil"
	"google.golang.org/grpc/internal/transport"
	"google.golang.org/grpc/keepalive"
	"google.golang.org/grpc/metadata"
	"google.golang.org/grpc/peer"
	"google.golang.org/grpc/stats"
	"google.golang.org/grpc/status"
	"google.golang.org/grpc/tap"
)

const (
	defaultServerMaxReceiveMessageSize = 1024 * 1024 * 4
	defaultServerMaxSendMessageSize    = math.MaxInt32

	// Server transports are tracked in a map which is keyed on listener
	// address. For regular gRPC traffic, connections are accepted in Serve()
	// through a call to Accept(), and we use the actual listener address as key
	// when we add it to the map. But for connections received through
	// ServeHTTP(), we do not have a listener and hence use this dummy value.
	listenerAddressForServeHTTP = "listenerAddressForServeHTTP"
)

func init() {
	internal.GetServerCredentials = func(srv *Server) credentials.TransportCredentials {
		return srv.opts.creds
	}
	internal.DrainServerTransports = func(srv *Server, addr string) {
		srv.drainServerTransports(addr)
	}
	internal.AddGlobalServerOptions = func(opt ...ServerOption) {
		globalServerOptions = append(globalServerOptions, opt...)
	}
	internal.ClearGlobalServerOptions = func() {
		globalServerOptions = nil
	}
	internal.BinaryLogger = binaryLogger
	internal.JoinServerOptions = newJoinServerOption
<<<<<<< HEAD
	internal.GetConnection = getConnection
=======
	internal.RecvBufferPool = recvBufferPool
>>>>>>> e88e8498
}

var statusOK = status.New(codes.OK, "")
var logger = grpclog.Component("core")

type methodHandler func(srv any, ctx context.Context, dec func(any) error, interceptor UnaryServerInterceptor) (any, error)

// MethodDesc represents an RPC service's method specification.
type MethodDesc struct {
	MethodName string
	Handler    methodHandler
}

// ServiceDesc represents an RPC service's specification.
type ServiceDesc struct {
	ServiceName string
	// The pointer to the service interface. Used to check whether the user
	// provided implementation satisfies the interface requirements.
	HandlerType any
	Methods     []MethodDesc
	Streams     []StreamDesc
	Metadata    any
}

// serviceInfo wraps information about a service. It is very similar to
// ServiceDesc and is constructed from it for internal purposes.
type serviceInfo struct {
	// Contains the implementation for the methods in this service.
	serviceImpl any
	methods     map[string]*MethodDesc
	streams     map[string]*StreamDesc
	mdata       any
}

// Server is a gRPC server to serve RPC requests.
type Server struct {
	opts serverOptions

	mu  sync.Mutex // guards following
	lis map[net.Listener]bool
	// conns contains all active server transports. It is a map keyed on a
	// listener address with the value being the set of active transports
	// belonging to that listener.
	conns    map[string]map[transport.ServerTransport]bool
	serve    bool
	drain    bool
	cv       *sync.Cond              // signaled when connections close for GracefulStop
	services map[string]*serviceInfo // service name -> service info
	events   trace.EventLog

	quit               *grpcsync.Event
	done               *grpcsync.Event
	channelzRemoveOnce sync.Once
	serveWG            sync.WaitGroup // counts active Serve goroutines for GracefulStop

	channelzID *channelz.Identifier
	czData     *channelzData

	serverWorkerChannel chan func()
}

type serverOptions struct {
	creds                 credentials.TransportCredentials
	codec                 baseCodec
	cp                    Compressor
	dc                    Decompressor
	unaryInt              UnaryServerInterceptor
	streamInt             StreamServerInterceptor
	chainUnaryInts        []UnaryServerInterceptor
	chainStreamInts       []StreamServerInterceptor
	binaryLogger          binarylog.Logger
	inTapHandle           tap.ServerInHandle
	statsHandlers         []stats.Handler
	maxConcurrentStreams  uint32
	maxReceiveMessageSize int
	maxSendMessageSize    int
	unknownStreamDesc     *StreamDesc
	keepaliveParams       keepalive.ServerParameters
	keepalivePolicy       keepalive.EnforcementPolicy
	initialWindowSize     int32
	initialConnWindowSize int32
	writeBufferSize       int
	readBufferSize        int
	sharedWriteBuffer     bool
	connectionTimeout     time.Duration
	maxHeaderListSize     *uint32
	headerTableSize       *uint32
	numServerWorkers      uint32
	recvBufferPool        SharedBufferPool
}

var defaultServerOptions = serverOptions{
	maxConcurrentStreams:  math.MaxUint32,
	maxReceiveMessageSize: defaultServerMaxReceiveMessageSize,
	maxSendMessageSize:    defaultServerMaxSendMessageSize,
	connectionTimeout:     120 * time.Second,
	writeBufferSize:       defaultWriteBufSize,
	readBufferSize:        defaultReadBufSize,
	recvBufferPool:        nopBufferPool{},
}
var globalServerOptions []ServerOption

// A ServerOption sets options such as credentials, codec and keepalive parameters, etc.
type ServerOption interface {
	apply(*serverOptions)
}

// EmptyServerOption does not alter the server configuration. It can be embedded
// in another structure to build custom server options.
//
// # Experimental
//
// Notice: This type is EXPERIMENTAL and may be changed or removed in a
// later release.
type EmptyServerOption struct{}

func (EmptyServerOption) apply(*serverOptions) {}

// funcServerOption wraps a function that modifies serverOptions into an
// implementation of the ServerOption interface.
type funcServerOption struct {
	f func(*serverOptions)
}

func (fdo *funcServerOption) apply(do *serverOptions) {
	fdo.f(do)
}

func newFuncServerOption(f func(*serverOptions)) *funcServerOption {
	return &funcServerOption{
		f: f,
	}
}

// joinServerOption provides a way to combine arbitrary number of server
// options into one.
type joinServerOption struct {
	opts []ServerOption
}

func (mdo *joinServerOption) apply(do *serverOptions) {
	for _, opt := range mdo.opts {
		opt.apply(do)
	}
}

func newJoinServerOption(opts ...ServerOption) ServerOption {
	return &joinServerOption{opts: opts}
}

// SharedWriteBuffer allows reusing per-connection transport write buffer.
// If this option is set to true every connection will release the buffer after
// flushing the data on the wire.
//
// # Experimental
//
// Notice: This API is EXPERIMENTAL and may be changed or removed in a
// later release.
func SharedWriteBuffer(val bool) ServerOption {
	return newFuncServerOption(func(o *serverOptions) {
		o.sharedWriteBuffer = val
	})
}

// WriteBufferSize determines how much data can be batched before doing a write
// on the wire. The corresponding memory allocation for this buffer will be
// twice the size to keep syscalls low. The default value for this buffer is
// 32KB. Zero or negative values will disable the write buffer such that each
// write will be on underlying connection.
// Note: A Send call may not directly translate to a write.
func WriteBufferSize(s int) ServerOption {
	return newFuncServerOption(func(o *serverOptions) {
		o.writeBufferSize = s
	})
}

// ReadBufferSize lets you set the size of read buffer, this determines how much
// data can be read at most for one read syscall. The default value for this
// buffer is 32KB. Zero or negative values will disable read buffer for a
// connection so data framer can access the underlying conn directly.
func ReadBufferSize(s int) ServerOption {
	return newFuncServerOption(func(o *serverOptions) {
		o.readBufferSize = s
	})
}

// InitialWindowSize returns a ServerOption that sets window size for stream.
// The lower bound for window size is 64K and any value smaller than that will be ignored.
func InitialWindowSize(s int32) ServerOption {
	return newFuncServerOption(func(o *serverOptions) {
		o.initialWindowSize = s
	})
}

// InitialConnWindowSize returns a ServerOption that sets window size for a connection.
// The lower bound for window size is 64K and any value smaller than that will be ignored.
func InitialConnWindowSize(s int32) ServerOption {
	return newFuncServerOption(func(o *serverOptions) {
		o.initialConnWindowSize = s
	})
}

// KeepaliveParams returns a ServerOption that sets keepalive and max-age parameters for the server.
func KeepaliveParams(kp keepalive.ServerParameters) ServerOption {
	if kp.Time > 0 && kp.Time < internal.KeepaliveMinServerPingTime {
		logger.Warning("Adjusting keepalive ping interval to minimum period of 1s")
		kp.Time = internal.KeepaliveMinServerPingTime
	}

	return newFuncServerOption(func(o *serverOptions) {
		o.keepaliveParams = kp
	})
}

// KeepaliveEnforcementPolicy returns a ServerOption that sets keepalive enforcement policy for the server.
func KeepaliveEnforcementPolicy(kep keepalive.EnforcementPolicy) ServerOption {
	return newFuncServerOption(func(o *serverOptions) {
		o.keepalivePolicy = kep
	})
}

// CustomCodec returns a ServerOption that sets a codec for message marshaling and unmarshaling.
//
// This will override any lookups by content-subtype for Codecs registered with RegisterCodec.
//
// Deprecated: register codecs using encoding.RegisterCodec. The server will
// automatically use registered codecs based on the incoming requests' headers.
// See also
// https://github.com/grpc/grpc-go/blob/master/Documentation/encoding.md#using-a-codec.
// Will be supported throughout 1.x.
func CustomCodec(codec Codec) ServerOption {
	return newFuncServerOption(func(o *serverOptions) {
		o.codec = codec
	})
}

// ForceServerCodec returns a ServerOption that sets a codec for message
// marshaling and unmarshaling.
//
// This will override any lookups by content-subtype for Codecs registered
// with RegisterCodec.
//
// See Content-Type on
// https://github.com/grpc/grpc/blob/master/doc/PROTOCOL-HTTP2.md#requests for
// more details. Also see the documentation on RegisterCodec and
// CallContentSubtype for more details on the interaction between encoding.Codec
// and content-subtype.
//
// This function is provided for advanced users; prefer to register codecs
// using encoding.RegisterCodec.
// The server will automatically use registered codecs based on the incoming
// requests' headers. See also
// https://github.com/grpc/grpc-go/blob/master/Documentation/encoding.md#using-a-codec.
// Will be supported throughout 1.x.
//
// # Experimental
//
// Notice: This API is EXPERIMENTAL and may be changed or removed in a
// later release.
func ForceServerCodec(codec encoding.Codec) ServerOption {
	return newFuncServerOption(func(o *serverOptions) {
		o.codec = codec
	})
}

// RPCCompressor returns a ServerOption that sets a compressor for outbound
// messages.  For backward compatibility, all outbound messages will be sent
// using this compressor, regardless of incoming message compression.  By
// default, server messages will be sent using the same compressor with which
// request messages were sent.
//
// Deprecated: use encoding.RegisterCompressor instead. Will be supported
// throughout 1.x.
func RPCCompressor(cp Compressor) ServerOption {
	return newFuncServerOption(func(o *serverOptions) {
		o.cp = cp
	})
}

// RPCDecompressor returns a ServerOption that sets a decompressor for inbound
// messages.  It has higher priority than decompressors registered via
// encoding.RegisterCompressor.
//
// Deprecated: use encoding.RegisterCompressor instead. Will be supported
// throughout 1.x.
func RPCDecompressor(dc Decompressor) ServerOption {
	return newFuncServerOption(func(o *serverOptions) {
		o.dc = dc
	})
}

// MaxMsgSize returns a ServerOption to set the max message size in bytes the server can receive.
// If this is not set, gRPC uses the default limit.
//
// Deprecated: use MaxRecvMsgSize instead. Will be supported throughout 1.x.
func MaxMsgSize(m int) ServerOption {
	return MaxRecvMsgSize(m)
}

// MaxRecvMsgSize returns a ServerOption to set the max message size in bytes the server can receive.
// If this is not set, gRPC uses the default 4MB.
func MaxRecvMsgSize(m int) ServerOption {
	return newFuncServerOption(func(o *serverOptions) {
		o.maxReceiveMessageSize = m
	})
}

// MaxSendMsgSize returns a ServerOption to set the max message size in bytes the server can send.
// If this is not set, gRPC uses the default `math.MaxInt32`.
func MaxSendMsgSize(m int) ServerOption {
	return newFuncServerOption(func(o *serverOptions) {
		o.maxSendMessageSize = m
	})
}

// MaxConcurrentStreams returns a ServerOption that will apply a limit on the number
// of concurrent streams to each ServerTransport.
func MaxConcurrentStreams(n uint32) ServerOption {
	if n == 0 {
		n = math.MaxUint32
	}
	return newFuncServerOption(func(o *serverOptions) {
		o.maxConcurrentStreams = n
	})
}

// Creds returns a ServerOption that sets credentials for server connections.
func Creds(c credentials.TransportCredentials) ServerOption {
	return newFuncServerOption(func(o *serverOptions) {
		o.creds = c
	})
}

// UnaryInterceptor returns a ServerOption that sets the UnaryServerInterceptor for the
// server. Only one unary interceptor can be installed. The construction of multiple
// interceptors (e.g., chaining) can be implemented at the caller.
func UnaryInterceptor(i UnaryServerInterceptor) ServerOption {
	return newFuncServerOption(func(o *serverOptions) {
		if o.unaryInt != nil {
			panic("The unary server interceptor was already set and may not be reset.")
		}
		o.unaryInt = i
	})
}

// ChainUnaryInterceptor returns a ServerOption that specifies the chained interceptor
// for unary RPCs. The first interceptor will be the outer most,
// while the last interceptor will be the inner most wrapper around the real call.
// All unary interceptors added by this method will be chained.
func ChainUnaryInterceptor(interceptors ...UnaryServerInterceptor) ServerOption {
	return newFuncServerOption(func(o *serverOptions) {
		o.chainUnaryInts = append(o.chainUnaryInts, interceptors...)
	})
}

// StreamInterceptor returns a ServerOption that sets the StreamServerInterceptor for the
// server. Only one stream interceptor can be installed.
func StreamInterceptor(i StreamServerInterceptor) ServerOption {
	return newFuncServerOption(func(o *serverOptions) {
		if o.streamInt != nil {
			panic("The stream server interceptor was already set and may not be reset.")
		}
		o.streamInt = i
	})
}

// ChainStreamInterceptor returns a ServerOption that specifies the chained interceptor
// for streaming RPCs. The first interceptor will be the outer most,
// while the last interceptor will be the inner most wrapper around the real call.
// All stream interceptors added by this method will be chained.
func ChainStreamInterceptor(interceptors ...StreamServerInterceptor) ServerOption {
	return newFuncServerOption(func(o *serverOptions) {
		o.chainStreamInts = append(o.chainStreamInts, interceptors...)
	})
}

// InTapHandle returns a ServerOption that sets the tap handle for all the server
// transport to be created. Only one can be installed.
//
// # Experimental
//
// Notice: This API is EXPERIMENTAL and may be changed or removed in a
// later release.
func InTapHandle(h tap.ServerInHandle) ServerOption {
	return newFuncServerOption(func(o *serverOptions) {
		if o.inTapHandle != nil {
			panic("The tap handle was already set and may not be reset.")
		}
		o.inTapHandle = h
	})
}

// StatsHandler returns a ServerOption that sets the stats handler for the server.
func StatsHandler(h stats.Handler) ServerOption {
	return newFuncServerOption(func(o *serverOptions) {
		if h == nil {
			logger.Error("ignoring nil parameter in grpc.StatsHandler ServerOption")
			// Do not allow a nil stats handler, which would otherwise cause
			// panics.
			return
		}
		o.statsHandlers = append(o.statsHandlers, h)
	})
}

// binaryLogger returns a ServerOption that can set the binary logger for the
// server.
func binaryLogger(bl binarylog.Logger) ServerOption {
	return newFuncServerOption(func(o *serverOptions) {
		o.binaryLogger = bl
	})
}

// UnknownServiceHandler returns a ServerOption that allows for adding a custom
// unknown service handler. The provided method is a bidi-streaming RPC service
// handler that will be invoked instead of returning the "unimplemented" gRPC
// error whenever a request is received for an unregistered service or method.
// The handling function and stream interceptor (if set) have full access to
// the ServerStream, including its Context.
func UnknownServiceHandler(streamHandler StreamHandler) ServerOption {
	return newFuncServerOption(func(o *serverOptions) {
		o.unknownStreamDesc = &StreamDesc{
			StreamName: "unknown_service_handler",
			Handler:    streamHandler,
			// We need to assume that the users of the streamHandler will want to use both.
			ClientStreams: true,
			ServerStreams: true,
		}
	})
}

// ConnectionTimeout returns a ServerOption that sets the timeout for
// connection establishment (up to and including HTTP/2 handshaking) for all
// new connections.  If this is not set, the default is 120 seconds.  A zero or
// negative value will result in an immediate timeout.
//
// # Experimental
//
// Notice: This API is EXPERIMENTAL and may be changed or removed in a
// later release.
func ConnectionTimeout(d time.Duration) ServerOption {
	return newFuncServerOption(func(o *serverOptions) {
		o.connectionTimeout = d
	})
}

// MaxHeaderListSize returns a ServerOption that sets the max (uncompressed) size
// of header list that the server is prepared to accept.
func MaxHeaderListSize(s uint32) ServerOption {
	return newFuncServerOption(func(o *serverOptions) {
		o.maxHeaderListSize = &s
	})
}

// HeaderTableSize returns a ServerOption that sets the size of dynamic
// header table for stream.
//
// # Experimental
//
// Notice: This API is EXPERIMENTAL and may be changed or removed in a
// later release.
func HeaderTableSize(s uint32) ServerOption {
	return newFuncServerOption(func(o *serverOptions) {
		o.headerTableSize = &s
	})
}

// NumStreamWorkers returns a ServerOption that sets the number of worker
// goroutines that should be used to process incoming streams. Setting this to
// zero (default) will disable workers and spawn a new goroutine for each
// stream.
//
// # Experimental
//
// Notice: This API is EXPERIMENTAL and may be changed or removed in a
// later release.
func NumStreamWorkers(numServerWorkers uint32) ServerOption {
	// TODO: If/when this API gets stabilized (i.e. stream workers become the
	// only way streams are processed), change the behavior of the zero value to
	// a sane default. Preliminary experiments suggest that a value equal to the
	// number of CPUs available is most performant; requires thorough testing.
	return newFuncServerOption(func(o *serverOptions) {
		o.numServerWorkers = numServerWorkers
	})
}

// RecvBufferPool returns a ServerOption that configures the server
// to use the provided shared buffer pool for parsing incoming messages. Depending
// on the application's workload, this could result in reduced memory allocation.
//
// If you are unsure about how to implement a memory pool but want to utilize one,
// begin with grpc.NewSharedBufferPool.
//
// Note: The shared buffer pool feature will not be active if any of the following
// options are used: StatsHandler, EnableTracing, or binary logging. In such
// cases, the shared buffer pool will be ignored.
//
// Deprecated: use experimental.WithRecvBufferPool instead.  Will be deleted in
// v1.60.0 or later.
func RecvBufferPool(bufferPool SharedBufferPool) ServerOption {
	return recvBufferPool(bufferPool)
}

func recvBufferPool(bufferPool SharedBufferPool) ServerOption {
	return newFuncServerOption(func(o *serverOptions) {
		o.recvBufferPool = bufferPool
	})
}

// serverWorkerResetThreshold defines how often the stack must be reset. Every
// N requests, by spawning a new goroutine in its place, a worker can reset its
// stack so that large stacks don't live in memory forever. 2^16 should allow
// each goroutine stack to live for at least a few seconds in a typical
// workload (assuming a QPS of a few thousand requests/sec).
const serverWorkerResetThreshold = 1 << 16

// serverWorkers blocks on a *transport.Stream channel forever and waits for
// data to be fed by serveStreams. This allows multiple requests to be
// processed by the same goroutine, removing the need for expensive stack
// re-allocations (see the runtime.morestack problem [1]).
//
// [1] https://github.com/golang/go/issues/18138
func (s *Server) serverWorker() {
	for completed := 0; completed < serverWorkerResetThreshold; completed++ {
		f, ok := <-s.serverWorkerChannel
		if !ok {
			return
		}
		f()
	}
	go s.serverWorker()
}

// initServerWorkers creates worker goroutines and a channel to process incoming
// connections to reduce the time spent overall on runtime.morestack.
func (s *Server) initServerWorkers() {
	s.serverWorkerChannel = make(chan func())
	for i := uint32(0); i < s.opts.numServerWorkers; i++ {
		go s.serverWorker()
	}
}

func (s *Server) stopServerWorkers() {
	close(s.serverWorkerChannel)
}

// NewServer creates a gRPC server which has no service registered and has not
// started to accept requests yet.
func NewServer(opt ...ServerOption) *Server {
	opts := defaultServerOptions
	for _, o := range globalServerOptions {
		o.apply(&opts)
	}
	for _, o := range opt {
		o.apply(&opts)
	}
	s := &Server{
		lis:      make(map[net.Listener]bool),
		opts:     opts,
		conns:    make(map[string]map[transport.ServerTransport]bool),
		services: make(map[string]*serviceInfo),
		quit:     grpcsync.NewEvent(),
		done:     grpcsync.NewEvent(),
		czData:   new(channelzData),
	}
	chainUnaryServerInterceptors(s)
	chainStreamServerInterceptors(s)
	s.cv = sync.NewCond(&s.mu)
	if EnableTracing {
		_, file, line, _ := runtime.Caller(1)
		s.events = trace.NewEventLog("grpc.Server", fmt.Sprintf("%s:%d", file, line))
	}

	if s.opts.numServerWorkers > 0 {
		s.initServerWorkers()
	}

	s.channelzID = channelz.RegisterServer(&channelzServer{s}, "")
	channelz.Info(logger, s.channelzID, "Server created")
	return s
}

// printf records an event in s's event log, unless s has been stopped.
// REQUIRES s.mu is held.
func (s *Server) printf(format string, a ...any) {
	if s.events != nil {
		s.events.Printf(format, a...)
	}
}

// errorf records an error in s's event log, unless s has been stopped.
// REQUIRES s.mu is held.
func (s *Server) errorf(format string, a ...any) {
	if s.events != nil {
		s.events.Errorf(format, a...)
	}
}

// ServiceRegistrar wraps a single method that supports service registration. It
// enables users to pass concrete types other than grpc.Server to the service
// registration methods exported by the IDL generated code.
type ServiceRegistrar interface {
	// RegisterService registers a service and its implementation to the
	// concrete type implementing this interface.  It may not be called
	// once the server has started serving.
	// desc describes the service and its methods and handlers. impl is the
	// service implementation which is passed to the method handlers.
	RegisterService(desc *ServiceDesc, impl any)
}

// RegisterService registers a service and its implementation to the gRPC
// server. It is called from the IDL generated code. This must be called before
// invoking Serve. If ss is non-nil (for legacy code), its type is checked to
// ensure it implements sd.HandlerType.
func (s *Server) RegisterService(sd *ServiceDesc, ss any) {
	if ss != nil {
		ht := reflect.TypeOf(sd.HandlerType).Elem()
		st := reflect.TypeOf(ss)
		if !st.Implements(ht) {
			logger.Fatalf("grpc: Server.RegisterService found the handler of type %v that does not satisfy %v", st, ht)
		}
	}
	s.register(sd, ss)
}

func (s *Server) register(sd *ServiceDesc, ss any) {
	s.mu.Lock()
	defer s.mu.Unlock()
	s.printf("RegisterService(%q)", sd.ServiceName)
	if s.serve {
		logger.Fatalf("grpc: Server.RegisterService after Server.Serve for %q", sd.ServiceName)
	}
	if _, ok := s.services[sd.ServiceName]; ok {
		logger.Fatalf("grpc: Server.RegisterService found duplicate service registration for %q", sd.ServiceName)
	}
	info := &serviceInfo{
		serviceImpl: ss,
		methods:     make(map[string]*MethodDesc),
		streams:     make(map[string]*StreamDesc),
		mdata:       sd.Metadata,
	}
	for i := range sd.Methods {
		d := &sd.Methods[i]
		info.methods[d.MethodName] = d
	}
	for i := range sd.Streams {
		d := &sd.Streams[i]
		info.streams[d.StreamName] = d
	}
	s.services[sd.ServiceName] = info
}

// MethodInfo contains the information of an RPC including its method name and type.
type MethodInfo struct {
	// Name is the method name only, without the service name or package name.
	Name string
	// IsClientStream indicates whether the RPC is a client streaming RPC.
	IsClientStream bool
	// IsServerStream indicates whether the RPC is a server streaming RPC.
	IsServerStream bool
}

// ServiceInfo contains unary RPC method info, streaming RPC method info and metadata for a service.
type ServiceInfo struct {
	Methods []MethodInfo
	// Metadata is the metadata specified in ServiceDesc when registering service.
	Metadata any
}

// GetServiceInfo returns a map from service names to ServiceInfo.
// Service names include the package names, in the form of <package>.<service>.
func (s *Server) GetServiceInfo() map[string]ServiceInfo {
	ret := make(map[string]ServiceInfo)
	for n, srv := range s.services {
		methods := make([]MethodInfo, 0, len(srv.methods)+len(srv.streams))
		for m := range srv.methods {
			methods = append(methods, MethodInfo{
				Name:           m,
				IsClientStream: false,
				IsServerStream: false,
			})
		}
		for m, d := range srv.streams {
			methods = append(methods, MethodInfo{
				Name:           m,
				IsClientStream: d.ClientStreams,
				IsServerStream: d.ServerStreams,
			})
		}

		ret[n] = ServiceInfo{
			Methods:  methods,
			Metadata: srv.mdata,
		}
	}
	return ret
}

// ErrServerStopped indicates that the operation is now illegal because of
// the server being stopped.
var ErrServerStopped = errors.New("grpc: the server has been stopped")

type listenSocket struct {
	net.Listener
	channelzID *channelz.Identifier
}

func (l *listenSocket) ChannelzMetric() *channelz.SocketInternalMetric {
	return &channelz.SocketInternalMetric{
		SocketOptions: channelz.GetSocketOption(l.Listener),
		LocalAddr:     l.Listener.Addr(),
	}
}

func (l *listenSocket) Close() error {
	err := l.Listener.Close()
	channelz.RemoveEntry(l.channelzID)
	channelz.Info(logger, l.channelzID, "ListenSocket deleted")
	return err
}

// Serve accepts incoming connections on the listener lis, creating a new
// ServerTransport and service goroutine for each. The service goroutines
// read gRPC requests and then call the registered handlers to reply to them.
// Serve returns when lis.Accept fails with fatal errors.  lis will be closed when
// this method returns.
// Serve will return a non-nil error unless Stop or GracefulStop is called.
func (s *Server) Serve(lis net.Listener) error {
	s.mu.Lock()
	s.printf("serving")
	s.serve = true
	if s.lis == nil {
		// Serve called after Stop or GracefulStop.
		s.mu.Unlock()
		lis.Close()
		return ErrServerStopped
	}

	s.serveWG.Add(1)
	defer func() {
		s.serveWG.Done()
		if s.quit.HasFired() {
			// Stop or GracefulStop called; block until done and return nil.
			<-s.done.Done()
		}
	}()

	ls := &listenSocket{Listener: lis}
	s.lis[ls] = true

	defer func() {
		s.mu.Lock()
		if s.lis != nil && s.lis[ls] {
			ls.Close()
			delete(s.lis, ls)
		}
		s.mu.Unlock()
	}()

	var err error
	ls.channelzID, err = channelz.RegisterListenSocket(ls, s.channelzID, lis.Addr().String())
	if err != nil {
		s.mu.Unlock()
		return err
	}
	s.mu.Unlock()
	channelz.Info(logger, ls.channelzID, "ListenSocket created")

	var tempDelay time.Duration // how long to sleep on accept failure
	for {
		rawConn, err := lis.Accept()
		if err != nil {
			if ne, ok := err.(interface {
				Temporary() bool
			}); ok && ne.Temporary() {
				if tempDelay == 0 {
					tempDelay = 5 * time.Millisecond
				} else {
					tempDelay *= 2
				}
				if max := 1 * time.Second; tempDelay > max {
					tempDelay = max
				}
				s.mu.Lock()
				s.printf("Accept error: %v; retrying in %v", err, tempDelay)
				s.mu.Unlock()
				timer := time.NewTimer(tempDelay)
				select {
				case <-timer.C:
				case <-s.quit.Done():
					timer.Stop()
					return nil
				}
				continue
			}
			s.mu.Lock()
			s.printf("done serving; Accept = %v", err)
			s.mu.Unlock()

			if s.quit.HasFired() {
				return nil
			}
			return err
		}
		tempDelay = 0
		// Start a new goroutine to deal with rawConn so we don't stall this Accept
		// loop goroutine.
		//
		// Make sure we account for the goroutine so GracefulStop doesn't nil out
		// s.conns before this conn can be added.
		s.serveWG.Add(1)
		go func() {
			s.handleRawConn(lis.Addr().String(), rawConn)
			s.serveWG.Done()
		}()
	}
}

// handleRawConn forks a goroutine to handle a just-accepted connection that
// has not had any I/O performed on it yet.
func (s *Server) handleRawConn(lisAddr string, rawConn net.Conn) {
	if s.quit.HasFired() {
		rawConn.Close()
		return
	}
	rawConn.SetDeadline(time.Now().Add(s.opts.connectionTimeout))

	// Finish handshaking (HTTP2)
	st := s.newHTTP2Transport(rawConn)
	rawConn.SetDeadline(time.Time{})
	if st == nil {
		return
	}

	if !s.addConn(lisAddr, st) {
		return
	}
	go func() {
		s.serveStreams(context.Background(), st, rawConn)
		s.removeConn(lisAddr, st)
	}()
}

func (s *Server) drainServerTransports(addr string) {
	s.mu.Lock()
	conns := s.conns[addr]
	for st := range conns {
		st.Drain("")
	}
	s.mu.Unlock()
}

// newHTTP2Transport sets up a http/2 transport (using the
// gRPC http2 server transport in transport/http2_server.go).
func (s *Server) newHTTP2Transport(c net.Conn) transport.ServerTransport {
	config := &transport.ServerConfig{
		MaxStreams:            s.opts.maxConcurrentStreams,
		ConnectionTimeout:     s.opts.connectionTimeout,
		Credentials:           s.opts.creds,
		InTapHandle:           s.opts.inTapHandle,
		StatsHandlers:         s.opts.statsHandlers,
		KeepaliveParams:       s.opts.keepaliveParams,
		KeepalivePolicy:       s.opts.keepalivePolicy,
		InitialWindowSize:     s.opts.initialWindowSize,
		InitialConnWindowSize: s.opts.initialConnWindowSize,
		WriteBufferSize:       s.opts.writeBufferSize,
		ReadBufferSize:        s.opts.readBufferSize,
		SharedWriteBuffer:     s.opts.sharedWriteBuffer,
		ChannelzParentID:      s.channelzID,
		MaxHeaderListSize:     s.opts.maxHeaderListSize,
		HeaderTableSize:       s.opts.headerTableSize,
	}
	st, err := transport.NewServerTransport(c, config)
	if err != nil {
		s.mu.Lock()
		s.errorf("NewServerTransport(%q) failed: %v", c.RemoteAddr(), err)
		s.mu.Unlock()
		// ErrConnDispatched means that the connection was dispatched away from
		// gRPC; those connections should be left open.
		if err != credentials.ErrConnDispatched {
			// Don't log on ErrConnDispatched and io.EOF to prevent log spam.
			if err != io.EOF {
				channelz.Info(logger, s.channelzID, "grpc: Server.Serve failed to create ServerTransport: ", err)
			}
			c.Close()
		}
		return nil
	}

	return st
}

type connectionKey struct{}

// getConnection gets the connection from the context.
func getConnection(ctx context.Context) net.Conn {
	conn, _ := ctx.Value(connectionKey{}).(net.Conn)
	return conn
}

// setConnection adds the connection to the context to be able to get
// information about the destination ip and port for an incoming RPC. This also
// allows any unary or streaming interceptors to see the connection.
func setConnection(ctx context.Context, conn net.Conn) context.Context {
	return context.WithValue(ctx, connectionKey{}, conn)
}

func (s *Server) serveStreams(ctx context.Context, st transport.ServerTransport, rawConn net.Conn) {
	ctx = setConnection(ctx, rawConn)
	ctx = peer.NewContext(ctx, st.Peer())
	for _, sh := range s.opts.statsHandlers {
		ctx = sh.TagConn(ctx, &stats.ConnTagInfo{
			RemoteAddr: st.Peer().Addr,
			LocalAddr:  st.Peer().LocalAddr,
		})
		sh.HandleConn(ctx, &stats.ConnBegin{})
	}

	defer func() {
		st.Close(errors.New("finished serving streams for the server transport"))
		for _, sh := range s.opts.statsHandlers {
			sh.HandleConn(ctx, &stats.ConnEnd{})
		}
	}()

	var wg sync.WaitGroup
	streamQuota := newHandlerQuota(s.opts.maxConcurrentStreams)
	st.HandleStreams(ctx, func(stream *transport.Stream) {
		wg.Add(1)

		streamQuota.acquire()
		f := func() {
			defer streamQuota.release()
			defer wg.Done()
			s.handleStream(st, stream)
		}

		if s.opts.numServerWorkers > 0 {
			select {
			case s.serverWorkerChannel <- f:
				return
			default:
				// If all stream workers are busy, fallback to the default code path.
			}
		}
		go f()
	})
	wg.Wait()
}

var _ http.Handler = (*Server)(nil)

// ServeHTTP implements the Go standard library's http.Handler
// interface by responding to the gRPC request r, by looking up
// the requested gRPC method in the gRPC server s.
//
// The provided HTTP request must have arrived on an HTTP/2
// connection. When using the Go standard library's server,
// practically this means that the Request must also have arrived
// over TLS.
//
// To share one port (such as 443 for https) between gRPC and an
// existing http.Handler, use a root http.Handler such as:
//
//	if r.ProtoMajor == 2 && strings.HasPrefix(
//		r.Header.Get("Content-Type"), "application/grpc") {
//		grpcServer.ServeHTTP(w, r)
//	} else {
//		yourMux.ServeHTTP(w, r)
//	}
//
// Note that ServeHTTP uses Go's HTTP/2 server implementation which is totally
// separate from grpc-go's HTTP/2 server. Performance and features may vary
// between the two paths. ServeHTTP does not support some gRPC features
// available through grpc-go's HTTP/2 server.
//
// # Experimental
//
// Notice: This API is EXPERIMENTAL and may be changed or removed in a
// later release.
func (s *Server) ServeHTTP(w http.ResponseWriter, r *http.Request) {
	st, err := transport.NewServerHandlerTransport(w, r, s.opts.statsHandlers)
	if err != nil {
		// Errors returned from transport.NewServerHandlerTransport have
		// already been written to w.
		return
	}
	if !s.addConn(listenerAddressForServeHTTP, st) {
		return
	}
	defer s.removeConn(listenerAddressForServeHTTP, st)
	s.serveStreams(r.Context(), st, nil)
}

func (s *Server) addConn(addr string, st transport.ServerTransport) bool {
	s.mu.Lock()
	defer s.mu.Unlock()
	if s.conns == nil {
		st.Close(errors.New("Server.addConn called when server has already been stopped"))
		return false
	}
	if s.drain {
		// Transport added after we drained our existing conns: drain it
		// immediately.
		st.Drain("")
	}

	if s.conns[addr] == nil {
		// Create a map entry if this is the first connection on this listener.
		s.conns[addr] = make(map[transport.ServerTransport]bool)
	}
	s.conns[addr][st] = true
	return true
}

func (s *Server) removeConn(addr string, st transport.ServerTransport) {
	s.mu.Lock()
	defer s.mu.Unlock()

	conns := s.conns[addr]
	if conns != nil {
		delete(conns, st)
		if len(conns) == 0 {
			// If the last connection for this address is being removed, also
			// remove the map entry corresponding to the address. This is used
			// in GracefulStop() when waiting for all connections to be closed.
			delete(s.conns, addr)
		}
		s.cv.Broadcast()
	}
}

func (s *Server) channelzMetric() *channelz.ServerInternalMetric {
	return &channelz.ServerInternalMetric{
		CallsStarted:             atomic.LoadInt64(&s.czData.callsStarted),
		CallsSucceeded:           atomic.LoadInt64(&s.czData.callsSucceeded),
		CallsFailed:              atomic.LoadInt64(&s.czData.callsFailed),
		LastCallStartedTimestamp: time.Unix(0, atomic.LoadInt64(&s.czData.lastCallStartedTime)),
	}
}

func (s *Server) incrCallsStarted() {
	atomic.AddInt64(&s.czData.callsStarted, 1)
	atomic.StoreInt64(&s.czData.lastCallStartedTime, time.Now().UnixNano())
}

func (s *Server) incrCallsSucceeded() {
	atomic.AddInt64(&s.czData.callsSucceeded, 1)
}

func (s *Server) incrCallsFailed() {
	atomic.AddInt64(&s.czData.callsFailed, 1)
}

func (s *Server) sendResponse(ctx context.Context, t transport.ServerTransport, stream *transport.Stream, msg any, cp Compressor, opts *transport.Options, comp encoding.Compressor) error {
	data, err := encode(s.getCodec(stream.ContentSubtype()), msg)
	if err != nil {
		channelz.Error(logger, s.channelzID, "grpc: server failed to encode response: ", err)
		return err
	}
	compData, err := compress(data, cp, comp)
	if err != nil {
		channelz.Error(logger, s.channelzID, "grpc: server failed to compress response: ", err)
		return err
	}
	hdr, payload := msgHeader(data, compData)
	// TODO(dfawley): should we be checking len(data) instead?
	if len(payload) > s.opts.maxSendMessageSize {
		return status.Errorf(codes.ResourceExhausted, "grpc: trying to send message larger than max (%d vs. %d)", len(payload), s.opts.maxSendMessageSize)
	}
	err = t.Write(stream, hdr, payload, opts)
	if err == nil {
		for _, sh := range s.opts.statsHandlers {
			sh.HandleRPC(ctx, outPayload(false, msg, data, payload, time.Now()))
		}
	}
	return err
}

// chainUnaryServerInterceptors chains all unary server interceptors into one.
func chainUnaryServerInterceptors(s *Server) {
	// Prepend opts.unaryInt to the chaining interceptors if it exists, since unaryInt will
	// be executed before any other chained interceptors.
	interceptors := s.opts.chainUnaryInts
	if s.opts.unaryInt != nil {
		interceptors = append([]UnaryServerInterceptor{s.opts.unaryInt}, s.opts.chainUnaryInts...)
	}

	var chainedInt UnaryServerInterceptor
	if len(interceptors) == 0 {
		chainedInt = nil
	} else if len(interceptors) == 1 {
		chainedInt = interceptors[0]
	} else {
		chainedInt = chainUnaryInterceptors(interceptors)
	}

	s.opts.unaryInt = chainedInt
}

func chainUnaryInterceptors(interceptors []UnaryServerInterceptor) UnaryServerInterceptor {
	return func(ctx context.Context, req any, info *UnaryServerInfo, handler UnaryHandler) (any, error) {
		return interceptors[0](ctx, req, info, getChainUnaryHandler(interceptors, 0, info, handler))
	}
}

func getChainUnaryHandler(interceptors []UnaryServerInterceptor, curr int, info *UnaryServerInfo, finalHandler UnaryHandler) UnaryHandler {
	if curr == len(interceptors)-1 {
		return finalHandler
	}
	return func(ctx context.Context, req any) (any, error) {
		return interceptors[curr+1](ctx, req, info, getChainUnaryHandler(interceptors, curr+1, info, finalHandler))
	}
}

func (s *Server) processUnaryRPC(ctx context.Context, t transport.ServerTransport, stream *transport.Stream, info *serviceInfo, md *MethodDesc, trInfo *traceInfo) (err error) {
	shs := s.opts.statsHandlers
	if len(shs) != 0 || trInfo != nil || channelz.IsOn() {
		if channelz.IsOn() {
			s.incrCallsStarted()
		}
		var statsBegin *stats.Begin
		for _, sh := range shs {
			beginTime := time.Now()
			statsBegin = &stats.Begin{
				BeginTime:      beginTime,
				IsClientStream: false,
				IsServerStream: false,
			}
			sh.HandleRPC(ctx, statsBegin)
		}
		if trInfo != nil {
			trInfo.tr.LazyLog(&trInfo.firstLine, false)
		}
		// The deferred error handling for tracing, stats handler and channelz are
		// combined into one function to reduce stack usage -- a defer takes ~56-64
		// bytes on the stack, so overflowing the stack will require a stack
		// re-allocation, which is expensive.
		//
		// To maintain behavior similar to separate deferred statements, statements
		// should be executed in the reverse order. That is, tracing first, stats
		// handler second, and channelz last. Note that panics *within* defers will
		// lead to different behavior, but that's an acceptable compromise; that
		// would be undefined behavior territory anyway.
		defer func() {
			if trInfo != nil {
				if err != nil && err != io.EOF {
					trInfo.tr.LazyLog(&fmtStringer{"%v", []any{err}}, true)
					trInfo.tr.SetError()
				}
				trInfo.tr.Finish()
			}

			for _, sh := range shs {
				end := &stats.End{
					BeginTime: statsBegin.BeginTime,
					EndTime:   time.Now(),
				}
				if err != nil && err != io.EOF {
					end.Error = toRPCErr(err)
				}
				sh.HandleRPC(ctx, end)
			}

			if channelz.IsOn() {
				if err != nil && err != io.EOF {
					s.incrCallsFailed()
				} else {
					s.incrCallsSucceeded()
				}
			}
		}()
	}
	var binlogs []binarylog.MethodLogger
	if ml := binarylog.GetMethodLogger(stream.Method()); ml != nil {
		binlogs = append(binlogs, ml)
	}
	if s.opts.binaryLogger != nil {
		if ml := s.opts.binaryLogger.GetMethodLogger(stream.Method()); ml != nil {
			binlogs = append(binlogs, ml)
		}
	}
	if len(binlogs) != 0 {
		md, _ := metadata.FromIncomingContext(ctx)
		logEntry := &binarylog.ClientHeader{
			Header:     md,
			MethodName: stream.Method(),
			PeerAddr:   nil,
		}
		if deadline, ok := ctx.Deadline(); ok {
			logEntry.Timeout = time.Until(deadline)
			if logEntry.Timeout < 0 {
				logEntry.Timeout = 0
			}
		}
		if a := md[":authority"]; len(a) > 0 {
			logEntry.Authority = a[0]
		}
		if peer, ok := peer.FromContext(ctx); ok {
			logEntry.PeerAddr = peer.Addr
		}
		for _, binlog := range binlogs {
			binlog.Log(ctx, logEntry)
		}
	}

	// comp and cp are used for compression.  decomp and dc are used for
	// decompression.  If comp and decomp are both set, they are the same;
	// however they are kept separate to ensure that at most one of the
	// compressor/decompressor variable pairs are set for use later.
	var comp, decomp encoding.Compressor
	var cp Compressor
	var dc Decompressor
	var sendCompressorName string

	// If dc is set and matches the stream's compression, use it.  Otherwise, try
	// to find a matching registered compressor for decomp.
	if rc := stream.RecvCompress(); s.opts.dc != nil && s.opts.dc.Type() == rc {
		dc = s.opts.dc
	} else if rc != "" && rc != encoding.Identity {
		decomp = encoding.GetCompressor(rc)
		if decomp == nil {
			st := status.Newf(codes.Unimplemented, "grpc: Decompressor is not installed for grpc-encoding %q", rc)
			t.WriteStatus(stream, st)
			return st.Err()
		}
	}

	// If cp is set, use it.  Otherwise, attempt to compress the response using
	// the incoming message compression method.
	//
	// NOTE: this needs to be ahead of all handling, https://github.com/grpc/grpc-go/issues/686.
	if s.opts.cp != nil {
		cp = s.opts.cp
		sendCompressorName = cp.Type()
	} else if rc := stream.RecvCompress(); rc != "" && rc != encoding.Identity {
		// Legacy compressor not specified; attempt to respond with same encoding.
		comp = encoding.GetCompressor(rc)
		if comp != nil {
			sendCompressorName = comp.Name()
		}
	}

	if sendCompressorName != "" {
		if err := stream.SetSendCompress(sendCompressorName); err != nil {
			return status.Errorf(codes.Internal, "grpc: failed to set send compressor: %v", err)
		}
	}

	var payInfo *payloadInfo
	if len(shs) != 0 || len(binlogs) != 0 {
		payInfo = &payloadInfo{}
	}
	d, err := recvAndDecompress(&parser{r: stream, recvBufferPool: s.opts.recvBufferPool}, stream, dc, s.opts.maxReceiveMessageSize, payInfo, decomp)
	if err != nil {
		if e := t.WriteStatus(stream, status.Convert(err)); e != nil {
			channelz.Warningf(logger, s.channelzID, "grpc: Server.processUnaryRPC failed to write status: %v", e)
		}
		return err
	}
	if channelz.IsOn() {
		t.IncrMsgRecv()
	}
	df := func(v any) error {
		if err := s.getCodec(stream.ContentSubtype()).Unmarshal(d, v); err != nil {
			return status.Errorf(codes.Internal, "grpc: error unmarshalling request: %v", err)
		}
		for _, sh := range shs {
			sh.HandleRPC(ctx, &stats.InPayload{
				RecvTime:         time.Now(),
				Payload:          v,
				Length:           len(d),
				WireLength:       payInfo.compressedLength + headerLen,
				CompressedLength: payInfo.compressedLength,
				Data:             d,
			})
		}
		if len(binlogs) != 0 {
			cm := &binarylog.ClientMessage{
				Message: d,
			}
			for _, binlog := range binlogs {
				binlog.Log(ctx, cm)
			}
		}
		if trInfo != nil {
			trInfo.tr.LazyLog(&payload{sent: false, msg: v}, true)
		}
		return nil
	}
	ctx = NewContextWithServerTransportStream(ctx, stream)
	reply, appErr := md.Handler(info.serviceImpl, ctx, df, s.opts.unaryInt)
	if appErr != nil {
		appStatus, ok := status.FromError(appErr)
		if !ok {
			// Convert non-status application error to a status error with code
			// Unknown, but handle context errors specifically.
			appStatus = status.FromContextError(appErr)
			appErr = appStatus.Err()
		}
		if trInfo != nil {
			trInfo.tr.LazyLog(stringer(appStatus.Message()), true)
			trInfo.tr.SetError()
		}
		if e := t.WriteStatus(stream, appStatus); e != nil {
			channelz.Warningf(logger, s.channelzID, "grpc: Server.processUnaryRPC failed to write status: %v", e)
		}
		if len(binlogs) != 0 {
			if h, _ := stream.Header(); h.Len() > 0 {
				// Only log serverHeader if there was header. Otherwise it can
				// be trailer only.
				sh := &binarylog.ServerHeader{
					Header: h,
				}
				for _, binlog := range binlogs {
					binlog.Log(ctx, sh)
				}
			}
			st := &binarylog.ServerTrailer{
				Trailer: stream.Trailer(),
				Err:     appErr,
			}
			for _, binlog := range binlogs {
				binlog.Log(ctx, st)
			}
		}
		return appErr
	}
	if trInfo != nil {
		trInfo.tr.LazyLog(stringer("OK"), false)
	}
	opts := &transport.Options{Last: true}

	// Server handler could have set new compressor by calling SetSendCompressor.
	// In case it is set, we need to use it for compressing outbound message.
	if stream.SendCompress() != sendCompressorName {
		comp = encoding.GetCompressor(stream.SendCompress())
	}
	if err := s.sendResponse(ctx, t, stream, reply, cp, opts, comp); err != nil {
		if err == io.EOF {
			// The entire stream is done (for unary RPC only).
			return err
		}
		if sts, ok := status.FromError(err); ok {
			if e := t.WriteStatus(stream, sts); e != nil {
				channelz.Warningf(logger, s.channelzID, "grpc: Server.processUnaryRPC failed to write status: %v", e)
			}
		} else {
			switch st := err.(type) {
			case transport.ConnectionError:
				// Nothing to do here.
			default:
				panic(fmt.Sprintf("grpc: Unexpected error (%T) from sendResponse: %v", st, st))
			}
		}
		if len(binlogs) != 0 {
			h, _ := stream.Header()
			sh := &binarylog.ServerHeader{
				Header: h,
			}
			st := &binarylog.ServerTrailer{
				Trailer: stream.Trailer(),
				Err:     appErr,
			}
			for _, binlog := range binlogs {
				binlog.Log(ctx, sh)
				binlog.Log(ctx, st)
			}
		}
		return err
	}
	if len(binlogs) != 0 {
		h, _ := stream.Header()
		sh := &binarylog.ServerHeader{
			Header: h,
		}
		sm := &binarylog.ServerMessage{
			Message: reply,
		}
		for _, binlog := range binlogs {
			binlog.Log(ctx, sh)
			binlog.Log(ctx, sm)
		}
	}
	if channelz.IsOn() {
		t.IncrMsgSent()
	}
	if trInfo != nil {
		trInfo.tr.LazyLog(&payload{sent: true, msg: reply}, true)
	}
	// TODO: Should we be logging if writing status failed here, like above?
	// Should the logging be in WriteStatus?  Should we ignore the WriteStatus
	// error or allow the stats handler to see it?
	if len(binlogs) != 0 {
		st := &binarylog.ServerTrailer{
			Trailer: stream.Trailer(),
			Err:     appErr,
		}
		for _, binlog := range binlogs {
			binlog.Log(ctx, st)
		}
	}
	return t.WriteStatus(stream, statusOK)
}

// chainStreamServerInterceptors chains all stream server interceptors into one.
func chainStreamServerInterceptors(s *Server) {
	// Prepend opts.streamInt to the chaining interceptors if it exists, since streamInt will
	// be executed before any other chained interceptors.
	interceptors := s.opts.chainStreamInts
	if s.opts.streamInt != nil {
		interceptors = append([]StreamServerInterceptor{s.opts.streamInt}, s.opts.chainStreamInts...)
	}

	var chainedInt StreamServerInterceptor
	if len(interceptors) == 0 {
		chainedInt = nil
	} else if len(interceptors) == 1 {
		chainedInt = interceptors[0]
	} else {
		chainedInt = chainStreamInterceptors(interceptors)
	}

	s.opts.streamInt = chainedInt
}

func chainStreamInterceptors(interceptors []StreamServerInterceptor) StreamServerInterceptor {
	return func(srv any, ss ServerStream, info *StreamServerInfo, handler StreamHandler) error {
		return interceptors[0](srv, ss, info, getChainStreamHandler(interceptors, 0, info, handler))
	}
}

func getChainStreamHandler(interceptors []StreamServerInterceptor, curr int, info *StreamServerInfo, finalHandler StreamHandler) StreamHandler {
	if curr == len(interceptors)-1 {
		return finalHandler
	}
	return func(srv any, stream ServerStream) error {
		return interceptors[curr+1](srv, stream, info, getChainStreamHandler(interceptors, curr+1, info, finalHandler))
	}
}

func (s *Server) processStreamingRPC(ctx context.Context, t transport.ServerTransport, stream *transport.Stream, info *serviceInfo, sd *StreamDesc, trInfo *traceInfo) (err error) {
	if channelz.IsOn() {
		s.incrCallsStarted()
	}
	shs := s.opts.statsHandlers
	var statsBegin *stats.Begin
	if len(shs) != 0 {
		beginTime := time.Now()
		statsBegin = &stats.Begin{
			BeginTime:      beginTime,
			IsClientStream: sd.ClientStreams,
			IsServerStream: sd.ServerStreams,
		}
		for _, sh := range shs {
			sh.HandleRPC(ctx, statsBegin)
		}
	}
	ctx = NewContextWithServerTransportStream(ctx, stream)
	ss := &serverStream{
		ctx:                   ctx,
		t:                     t,
		s:                     stream,
		p:                     &parser{r: stream, recvBufferPool: s.opts.recvBufferPool},
		codec:                 s.getCodec(stream.ContentSubtype()),
		maxReceiveMessageSize: s.opts.maxReceiveMessageSize,
		maxSendMessageSize:    s.opts.maxSendMessageSize,
		trInfo:                trInfo,
		statsHandler:          shs,
	}

	if len(shs) != 0 || trInfo != nil || channelz.IsOn() {
		// See comment in processUnaryRPC on defers.
		defer func() {
			if trInfo != nil {
				ss.mu.Lock()
				if err != nil && err != io.EOF {
					ss.trInfo.tr.LazyLog(&fmtStringer{"%v", []any{err}}, true)
					ss.trInfo.tr.SetError()
				}
				ss.trInfo.tr.Finish()
				ss.trInfo.tr = nil
				ss.mu.Unlock()
			}

			if len(shs) != 0 {
				end := &stats.End{
					BeginTime: statsBegin.BeginTime,
					EndTime:   time.Now(),
				}
				if err != nil && err != io.EOF {
					end.Error = toRPCErr(err)
				}
				for _, sh := range shs {
					sh.HandleRPC(ctx, end)
				}
			}

			if channelz.IsOn() {
				if err != nil && err != io.EOF {
					s.incrCallsFailed()
				} else {
					s.incrCallsSucceeded()
				}
			}
		}()
	}

	if ml := binarylog.GetMethodLogger(stream.Method()); ml != nil {
		ss.binlogs = append(ss.binlogs, ml)
	}
	if s.opts.binaryLogger != nil {
		if ml := s.opts.binaryLogger.GetMethodLogger(stream.Method()); ml != nil {
			ss.binlogs = append(ss.binlogs, ml)
		}
	}
	if len(ss.binlogs) != 0 {
		md, _ := metadata.FromIncomingContext(ctx)
		logEntry := &binarylog.ClientHeader{
			Header:     md,
			MethodName: stream.Method(),
			PeerAddr:   nil,
		}
		if deadline, ok := ctx.Deadline(); ok {
			logEntry.Timeout = time.Until(deadline)
			if logEntry.Timeout < 0 {
				logEntry.Timeout = 0
			}
		}
		if a := md[":authority"]; len(a) > 0 {
			logEntry.Authority = a[0]
		}
		if peer, ok := peer.FromContext(ss.Context()); ok {
			logEntry.PeerAddr = peer.Addr
		}
		for _, binlog := range ss.binlogs {
			binlog.Log(ctx, logEntry)
		}
	}

	// If dc is set and matches the stream's compression, use it.  Otherwise, try
	// to find a matching registered compressor for decomp.
	if rc := stream.RecvCompress(); s.opts.dc != nil && s.opts.dc.Type() == rc {
		ss.dc = s.opts.dc
	} else if rc != "" && rc != encoding.Identity {
		ss.decomp = encoding.GetCompressor(rc)
		if ss.decomp == nil {
			st := status.Newf(codes.Unimplemented, "grpc: Decompressor is not installed for grpc-encoding %q", rc)
			t.WriteStatus(ss.s, st)
			return st.Err()
		}
	}

	// If cp is set, use it.  Otherwise, attempt to compress the response using
	// the incoming message compression method.
	//
	// NOTE: this needs to be ahead of all handling, https://github.com/grpc/grpc-go/issues/686.
	if s.opts.cp != nil {
		ss.cp = s.opts.cp
		ss.sendCompressorName = s.opts.cp.Type()
	} else if rc := stream.RecvCompress(); rc != "" && rc != encoding.Identity {
		// Legacy compressor not specified; attempt to respond with same encoding.
		ss.comp = encoding.GetCompressor(rc)
		if ss.comp != nil {
			ss.sendCompressorName = rc
		}
	}

	if ss.sendCompressorName != "" {
		if err := stream.SetSendCompress(ss.sendCompressorName); err != nil {
			return status.Errorf(codes.Internal, "grpc: failed to set send compressor: %v", err)
		}
	}

	ss.ctx = newContextWithRPCInfo(ss.ctx, false, ss.codec, ss.cp, ss.comp)

	if trInfo != nil {
		trInfo.tr.LazyLog(&trInfo.firstLine, false)
	}
	var appErr error
	var server any
	if info != nil {
		server = info.serviceImpl
	}
	if s.opts.streamInt == nil {
		appErr = sd.Handler(server, ss)
	} else {
		info := &StreamServerInfo{
			FullMethod:     stream.Method(),
			IsClientStream: sd.ClientStreams,
			IsServerStream: sd.ServerStreams,
		}
		appErr = s.opts.streamInt(server, ss, info, sd.Handler)
	}
	if appErr != nil {
		appStatus, ok := status.FromError(appErr)
		if !ok {
			// Convert non-status application error to a status error with code
			// Unknown, but handle context errors specifically.
			appStatus = status.FromContextError(appErr)
			appErr = appStatus.Err()
		}
		if trInfo != nil {
			ss.mu.Lock()
			ss.trInfo.tr.LazyLog(stringer(appStatus.Message()), true)
			ss.trInfo.tr.SetError()
			ss.mu.Unlock()
		}
		if len(ss.binlogs) != 0 {
			st := &binarylog.ServerTrailer{
				Trailer: ss.s.Trailer(),
				Err:     appErr,
			}
			for _, binlog := range ss.binlogs {
				binlog.Log(ctx, st)
			}
		}
		t.WriteStatus(ss.s, appStatus)
		// TODO: Should we log an error from WriteStatus here and below?
		return appErr
	}
	if trInfo != nil {
		ss.mu.Lock()
		ss.trInfo.tr.LazyLog(stringer("OK"), false)
		ss.mu.Unlock()
	}
	if len(ss.binlogs) != 0 {
		st := &binarylog.ServerTrailer{
			Trailer: ss.s.Trailer(),
			Err:     appErr,
		}
		for _, binlog := range ss.binlogs {
			binlog.Log(ctx, st)
		}
	}
	return t.WriteStatus(ss.s, statusOK)
}

func (s *Server) handleStream(t transport.ServerTransport, stream *transport.Stream) {
	ctx := stream.Context()
	var ti *traceInfo
	if EnableTracing {
		tr := trace.New("grpc.Recv."+methodFamily(stream.Method()), stream.Method())
		ctx = trace.NewContext(ctx, tr)
		ti = &traceInfo{
			tr: tr,
			firstLine: firstLine{
				client:     false,
				remoteAddr: t.Peer().Addr,
			},
		}
		if dl, ok := ctx.Deadline(); ok {
			ti.firstLine.deadline = time.Until(dl)
		}
	}

	sm := stream.Method()
	if sm != "" && sm[0] == '/' {
		sm = sm[1:]
	}
	pos := strings.LastIndex(sm, "/")
	if pos == -1 {
		if ti != nil {
			ti.tr.LazyLog(&fmtStringer{"Malformed method name %q", []any{sm}}, true)
			ti.tr.SetError()
		}
		errDesc := fmt.Sprintf("malformed method name: %q", stream.Method())
		if err := t.WriteStatus(stream, status.New(codes.Unimplemented, errDesc)); err != nil {
			if ti != nil {
				ti.tr.LazyLog(&fmtStringer{"%v", []any{err}}, true)
				ti.tr.SetError()
			}
			channelz.Warningf(logger, s.channelzID, "grpc: Server.handleStream failed to write status: %v", err)
		}
		if ti != nil {
			ti.tr.Finish()
		}
		return
	}
	service := sm[:pos]
	method := sm[pos+1:]

	md, _ := metadata.FromIncomingContext(ctx)
	for _, sh := range s.opts.statsHandlers {
		ctx = sh.TagRPC(ctx, &stats.RPCTagInfo{FullMethodName: stream.Method()})
		sh.HandleRPC(ctx, &stats.InHeader{
			FullMethod:  stream.Method(),
			RemoteAddr:  t.Peer().Addr,
			LocalAddr:   t.Peer().LocalAddr,
			Compression: stream.RecvCompress(),
			WireLength:  stream.HeaderWireLength(),
			Header:      md,
		})
	}
	// To have calls in stream callouts work. Will delete once all stats handler
	// calls come from the gRPC layer.
	stream.SetContext(ctx)

	srv, knownService := s.services[service]
	if knownService {
		if md, ok := srv.methods[method]; ok {
			s.processUnaryRPC(ctx, t, stream, srv, md, ti)
			return
		}
		if sd, ok := srv.streams[method]; ok {
			s.processStreamingRPC(ctx, t, stream, srv, sd, ti)
			return
		}
	}
	// Unknown service, or known server unknown method.
	if unknownDesc := s.opts.unknownStreamDesc; unknownDesc != nil {
		s.processStreamingRPC(ctx, t, stream, nil, unknownDesc, ti)
		return
	}
	var errDesc string
	if !knownService {
		errDesc = fmt.Sprintf("unknown service %v", service)
	} else {
		errDesc = fmt.Sprintf("unknown method %v for service %v", method, service)
	}
	if ti != nil {
		ti.tr.LazyPrintf("%s", errDesc)
		ti.tr.SetError()
	}
	if err := t.WriteStatus(stream, status.New(codes.Unimplemented, errDesc)); err != nil {
		if ti != nil {
			ti.tr.LazyLog(&fmtStringer{"%v", []any{err}}, true)
			ti.tr.SetError()
		}
		channelz.Warningf(logger, s.channelzID, "grpc: Server.handleStream failed to write status: %v", err)
	}
	if ti != nil {
		ti.tr.Finish()
	}
}

// The key to save ServerTransportStream in the context.
type streamKey struct{}

// NewContextWithServerTransportStream creates a new context from ctx and
// attaches stream to it.
//
// # Experimental
//
// Notice: This API is EXPERIMENTAL and may be changed or removed in a
// later release.
func NewContextWithServerTransportStream(ctx context.Context, stream ServerTransportStream) context.Context {
	return context.WithValue(ctx, streamKey{}, stream)
}

// ServerTransportStream is a minimal interface that a transport stream must
// implement. This can be used to mock an actual transport stream for tests of
// handler code that use, for example, grpc.SetHeader (which requires some
// stream to be in context).
//
// See also NewContextWithServerTransportStream.
//
// # Experimental
//
// Notice: This type is EXPERIMENTAL and may be changed or removed in a
// later release.
type ServerTransportStream interface {
	Method() string
	SetHeader(md metadata.MD) error
	SendHeader(md metadata.MD) error
	SetTrailer(md metadata.MD) error
}

// ServerTransportStreamFromContext returns the ServerTransportStream saved in
// ctx. Returns nil if the given context has no stream associated with it
// (which implies it is not an RPC invocation context).
//
// # Experimental
//
// Notice: This API is EXPERIMENTAL and may be changed or removed in a
// later release.
func ServerTransportStreamFromContext(ctx context.Context) ServerTransportStream {
	s, _ := ctx.Value(streamKey{}).(ServerTransportStream)
	return s
}

// Stop stops the gRPC server. It immediately closes all open
// connections and listeners.
// It cancels all active RPCs on the server side and the corresponding
// pending RPCs on the client side will get notified by connection
// errors.
func (s *Server) Stop() {
	s.quit.Fire()

	defer func() {
		s.serveWG.Wait()
		s.done.Fire()
	}()

	s.channelzRemoveOnce.Do(func() { channelz.RemoveEntry(s.channelzID) })

	s.mu.Lock()
	listeners := s.lis
	s.lis = nil
	conns := s.conns
	s.conns = nil
	// interrupt GracefulStop if Stop and GracefulStop are called concurrently.
	s.cv.Broadcast()
	s.mu.Unlock()

	for lis := range listeners {
		lis.Close()
	}
	for _, cs := range conns {
		for st := range cs {
			st.Close(errors.New("Server.Stop called"))
		}
	}
	if s.opts.numServerWorkers > 0 {
		s.stopServerWorkers()
	}

	s.mu.Lock()
	if s.events != nil {
		s.events.Finish()
		s.events = nil
	}
	s.mu.Unlock()
}

// GracefulStop stops the gRPC server gracefully. It stops the server from
// accepting new connections and RPCs and blocks until all the pending RPCs are
// finished.
func (s *Server) GracefulStop() {
	s.quit.Fire()
	defer s.done.Fire()

	s.channelzRemoveOnce.Do(func() { channelz.RemoveEntry(s.channelzID) })
	s.mu.Lock()
	if s.conns == nil {
		s.mu.Unlock()
		return
	}

	for lis := range s.lis {
		lis.Close()
	}
	s.lis = nil
	if !s.drain {
		for _, conns := range s.conns {
			for st := range conns {
				st.Drain("graceful_stop")
			}
		}
		s.drain = true
	}

	// Wait for serving threads to be ready to exit.  Only then can we be sure no
	// new conns will be created.
	s.mu.Unlock()
	s.serveWG.Wait()
	s.mu.Lock()

	for len(s.conns) != 0 {
		s.cv.Wait()
	}
	s.conns = nil
	if s.events != nil {
		s.events.Finish()
		s.events = nil
	}
	s.mu.Unlock()
}

// contentSubtype must be lowercase
// cannot return nil
func (s *Server) getCodec(contentSubtype string) baseCodec {
	if s.opts.codec != nil {
		return s.opts.codec
	}
	if contentSubtype == "" {
		return encoding.GetCodec(proto.Name)
	}
	codec := encoding.GetCodec(contentSubtype)
	if codec == nil {
		logger.Warningf("Unsupported codec %q. Defaulting to %q for now. This will start to fail in future releases.", contentSubtype, proto.Name)
		return encoding.GetCodec(proto.Name)
	}
	return codec
}

// SetHeader sets the header metadata to be sent from the server to the client.
// The context provided must be the context passed to the server's handler.
//
// Streaming RPCs should prefer the SetHeader method of the ServerStream.
//
// When called multiple times, all the provided metadata will be merged.  All
// the metadata will be sent out when one of the following happens:
//
//   - grpc.SendHeader is called, or for streaming handlers, stream.SendHeader.
//   - The first response message is sent.  For unary handlers, this occurs when
//     the handler returns; for streaming handlers, this can happen when stream's
//     SendMsg method is called.
//   - An RPC status is sent out (error or success).  This occurs when the handler
//     returns.
//
// SetHeader will fail if called after any of the events above.
//
// The error returned is compatible with the status package.  However, the
// status code will often not match the RPC status as seen by the client
// application, and therefore, should not be relied upon for this purpose.
func SetHeader(ctx context.Context, md metadata.MD) error {
	if md.Len() == 0 {
		return nil
	}
	stream := ServerTransportStreamFromContext(ctx)
	if stream == nil {
		return status.Errorf(codes.Internal, "grpc: failed to fetch the stream from the context %v", ctx)
	}
	return stream.SetHeader(md)
}

// SendHeader sends header metadata. It may be called at most once, and may not
// be called after any event that causes headers to be sent (see SetHeader for
// a complete list).  The provided md and headers set by SetHeader() will be
// sent.
//
// The error returned is compatible with the status package.  However, the
// status code will often not match the RPC status as seen by the client
// application, and therefore, should not be relied upon for this purpose.
func SendHeader(ctx context.Context, md metadata.MD) error {
	stream := ServerTransportStreamFromContext(ctx)
	if stream == nil {
		return status.Errorf(codes.Internal, "grpc: failed to fetch the stream from the context %v", ctx)
	}
	if err := stream.SendHeader(md); err != nil {
		return toRPCErr(err)
	}
	return nil
}

// SetSendCompressor sets a compressor for outbound messages from the server.
// It must not be called after any event that causes headers to be sent
// (see ServerStream.SetHeader for the complete list). Provided compressor is
// used when below conditions are met:
//
//   - compressor is registered via encoding.RegisterCompressor
//   - compressor name must exist in the client advertised compressor names
//     sent in grpc-accept-encoding header. Use ClientSupportedCompressors to
//     get client supported compressor names.
//
// The context provided must be the context passed to the server's handler.
// It must be noted that compressor name encoding.Identity disables the
// outbound compression.
// By default, server messages will be sent using the same compressor with
// which request messages were sent.
//
// It is not safe to call SetSendCompressor concurrently with SendHeader and
// SendMsg.
//
// # Experimental
//
// Notice: This function is EXPERIMENTAL and may be changed or removed in a
// later release.
func SetSendCompressor(ctx context.Context, name string) error {
	stream, ok := ServerTransportStreamFromContext(ctx).(*transport.Stream)
	if !ok || stream == nil {
		return fmt.Errorf("failed to fetch the stream from the given context")
	}

	if err := validateSendCompressor(name, stream.ClientAdvertisedCompressors()); err != nil {
		return fmt.Errorf("unable to set send compressor: %w", err)
	}

	return stream.SetSendCompress(name)
}

// ClientSupportedCompressors returns compressor names advertised by the client
// via grpc-accept-encoding header.
//
// The context provided must be the context passed to the server's handler.
//
// # Experimental
//
// Notice: This function is EXPERIMENTAL and may be changed or removed in a
// later release.
func ClientSupportedCompressors(ctx context.Context) ([]string, error) {
	stream, ok := ServerTransportStreamFromContext(ctx).(*transport.Stream)
	if !ok || stream == nil {
		return nil, fmt.Errorf("failed to fetch the stream from the given context %v", ctx)
	}

	return strings.Split(stream.ClientAdvertisedCompressors(), ","), nil
}

// SetTrailer sets the trailer metadata that will be sent when an RPC returns.
// When called more than once, all the provided metadata will be merged.
//
// The error returned is compatible with the status package.  However, the
// status code will often not match the RPC status as seen by the client
// application, and therefore, should not be relied upon for this purpose.
func SetTrailer(ctx context.Context, md metadata.MD) error {
	if md.Len() == 0 {
		return nil
	}
	stream := ServerTransportStreamFromContext(ctx)
	if stream == nil {
		return status.Errorf(codes.Internal, "grpc: failed to fetch the stream from the context %v", ctx)
	}
	return stream.SetTrailer(md)
}

// Method returns the method string for the server context.  The returned
// string is in the format of "/service/method".
func Method(ctx context.Context) (string, bool) {
	s := ServerTransportStreamFromContext(ctx)
	if s == nil {
		return "", false
	}
	return s.Method(), true
}

type channelzServer struct {
	s *Server
}

func (c *channelzServer) ChannelzMetric() *channelz.ServerInternalMetric {
	return c.s.channelzMetric()
}

// validateSendCompressor returns an error when given compressor name cannot be
// handled by the server or the client based on the advertised compressors.
func validateSendCompressor(name, clientCompressors string) error {
	if name == encoding.Identity {
		return nil
	}

	if !grpcutil.IsCompressorNameRegistered(name) {
		return fmt.Errorf("compressor not registered %q", name)
	}

	for _, c := range strings.Split(clientCompressors, ",") {
		if c == name {
			return nil // found match
		}
	}
	return fmt.Errorf("client does not support compressor %q", name)
}

// atomicSemaphore implements a blocking, counting semaphore. acquire should be
// called synchronously; release may be called asynchronously.
type atomicSemaphore struct {
	n    atomic.Int64
	wait chan struct{}
}

func (q *atomicSemaphore) acquire() {
	if q.n.Add(-1) < 0 {
		// We ran out of quota.  Block until a release happens.
		<-q.wait
	}
}

func (q *atomicSemaphore) release() {
	// N.B. the "<= 0" check below should allow for this to work with multiple
	// concurrent calls to acquire, but also note that with synchronous calls to
	// acquire, as our system does, n will never be less than -1.  There are
	// fairness issues (queuing) to consider if this was to be generalized.
	if q.n.Add(1) <= 0 {
		// An acquire was waiting on us.  Unblock it.
		q.wait <- struct{}{}
	}
}

func newHandlerQuota(n uint32) *atomicSemaphore {
	a := &atomicSemaphore{wait: make(chan struct{}, 1)}
	a.n.Store(int64(n))
	return a
}<|MERGE_RESOLUTION|>--- conflicted
+++ resolved
@@ -81,11 +81,8 @@
 	}
 	internal.BinaryLogger = binaryLogger
 	internal.JoinServerOptions = newJoinServerOption
-<<<<<<< HEAD
 	internal.GetConnection = getConnection
-=======
 	internal.RecvBufferPool = recvBufferPool
->>>>>>> e88e8498
 }
 
 var statusOK = status.New(codes.OK, "")
